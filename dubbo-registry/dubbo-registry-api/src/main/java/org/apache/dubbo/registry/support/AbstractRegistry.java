/*
 * Licensed to the Apache Software Foundation (ASF) under one or more
 * contributor license agreements.  See the NOTICE file distributed with
 * this work for additional information regarding copyright ownership.
 * The ASF licenses this file to You under the Apache License, Version 2.0
 * (the "License"); you may not use this file except in compliance with
 * the License.  You may obtain a copy of the License at
 *
 *     http://www.apache.org/licenses/LICENSE-2.0
 *
 * Unless required by applicable law or agreed to in writing, software
 * distributed under the License is distributed on an "AS IS" BASIS,
 * WITHOUT WARRANTIES OR CONDITIONS OF ANY KIND, either express or implied.
 * See the License for the specific language governing permissions and
 * limitations under the License.
 */
package org.apache.dubbo.registry.support;

import org.apache.dubbo.common.URL;
import org.apache.dubbo.common.logger.Logger;
import org.apache.dubbo.common.logger.LoggerFactory;
import org.apache.dubbo.common.threadpool.manager.ExecutorRepository;
import org.apache.dubbo.common.utils.CollectionUtils;
import org.apache.dubbo.common.utils.ConcurrentHashSet;
import org.apache.dubbo.common.utils.ConfigUtils;
import org.apache.dubbo.common.utils.StringUtils;
import org.apache.dubbo.common.utils.UrlUtils;
import org.apache.dubbo.registry.NotifyListener;
import org.apache.dubbo.registry.Registry;
import org.apache.dubbo.rpc.model.ApplicationModel;

import java.io.File;
import java.io.FileInputStream;
import java.io.FileOutputStream;
import java.io.IOException;
import java.io.InputStream;
import java.io.RandomAccessFile;
import java.nio.channels.FileChannel;
import java.nio.channels.FileLock;
import java.util.ArrayList;
import java.util.Arrays;
import java.util.Collections;
import java.util.HashMap;
import java.util.HashSet;
import java.util.List;
import java.util.Map;
import java.util.Properties;
import java.util.Set;
import java.util.concurrent.ConcurrentHashMap;
import java.util.concurrent.ConcurrentMap;
import java.util.concurrent.ExecutorService;
import java.util.concurrent.atomic.AtomicInteger;
import java.util.concurrent.atomic.AtomicLong;
import java.util.concurrent.atomic.AtomicReference;
import java.util.stream.Collectors;

import static org.apache.dubbo.common.constants.CommonConstants.ANY_VALUE;
import static org.apache.dubbo.common.constants.CommonConstants.COMMA_SPLIT_PATTERN;
import static org.apache.dubbo.common.constants.CommonConstants.FILE_KEY;
import static org.apache.dubbo.common.constants.CommonConstants.REGISTRY_LOCAL_FILE_CACHE_ENABLED;
import static org.apache.dubbo.common.constants.RegistryConstants.ACCEPTS_KEY;
import static org.apache.dubbo.common.constants.RegistryConstants.DEFAULT_CATEGORY;
import static org.apache.dubbo.common.constants.RegistryConstants.DYNAMIC_KEY;
import static org.apache.dubbo.common.constants.RegistryConstants.EMPTY_PROTOCOL;
import static org.apache.dubbo.registry.Constants.CACHE;
import static org.apache.dubbo.registry.Constants.DUBBO_REGISTRY;
import static org.apache.dubbo.registry.Constants.REGISTRY_FILESAVE_SYNC_KEY;
import static org.apache.dubbo.registry.Constants.USER_HOME;

/**
 * AbstractRegistry. (SPI, Prototype, ThreadSafe)
 */
public abstract class AbstractRegistry implements Registry {

    // URL address separator, used in file cache, service provider URL separation
    private static final char URL_SEPARATOR = ' ';
    // URL address separated regular expression for parsing the service provider URL list in the file cache
    private static final String URL_SPLIT = "\\s+";
    // Max times to retry to save properties to local cache file
    private static final int MAX_RETRY_TIMES_SAVE_PROPERTIES = 3;
    // Log output
    protected final Logger logger = LoggerFactory.getLogger(getClass());
    // Local disk cache, where the special key value.registries records the list of registry centers, and the others are the list of notified service providers
    private final Properties properties = new Properties();
    // File cache timing writing
    private final ExecutorService registryCacheExecutor;
    private final AtomicLong lastCacheChanged = new AtomicLong();
    private final AtomicInteger savePropertiesRetryTimes = new AtomicInteger();
    private final Set<URL> registered = new ConcurrentHashSet<>();
    private final ConcurrentMap<URL, Set<NotifyListener>> subscribed = new ConcurrentHashMap<>();
    private final ConcurrentMap<URL, Map<String, List<URL>>> notified = new ConcurrentHashMap<>();
    // Is it synchronized to save the file
    private boolean syncSaveFile;
    private URL registryUrl;
    // Local disk cache file
    private File file;
    private boolean localCacheEnabled;
<<<<<<< HEAD
    private RegistryManager registryManager;
    protected ApplicationModel applicationModel;
=======
    protected RegistryManager registryManager;
>>>>>>> f06bbcc0

    public AbstractRegistry(URL url) {
        setUrl(url);
        registryManager = url.getOrDefaultApplicationModel().getBeanFactory().getBean(RegistryManager.class);
        localCacheEnabled = url.getParameter(REGISTRY_LOCAL_FILE_CACHE_ENABLED, true);
        registryCacheExecutor = url.getOrDefaultApplicationModel().getDefaultExtension(ExecutorRepository.class).getSharedExecutor();
        if (localCacheEnabled) {
            // Start file save timer
            syncSaveFile = url.getParameter(REGISTRY_FILESAVE_SYNC_KEY, false);
            String defaultFilename = System.getProperty(USER_HOME) + DUBBO_REGISTRY +
                url.getApplication() + "-" + url.getAddress().replaceAll(":", "-") + CACHE;
            String filename = url.getParameter(FILE_KEY, defaultFilename);
            File file = null;
            if (ConfigUtils.isNotEmpty(filename)) {
                file = new File(filename);
                if (!file.exists() && file.getParentFile() != null && !file.getParentFile().exists()) {
                    if (!file.getParentFile().mkdirs()) {
                        throw new IllegalArgumentException("Invalid registry cache file " + file + ", cause: Failed to create directory " + file.getParentFile() + "!");
                    }
                }
            }
            this.file = file;
            // When starting the subscription center,
            // we need to read the local cache file for future Registry fault tolerance processing.
            loadProperties();
            notify(url.getBackupUrls());
        }
    }

    protected static List<URL> filterEmpty(URL url, List<URL> urls) {
        if (CollectionUtils.isEmpty(urls)) {
            List<URL> result = new ArrayList<>(1);
            result.add(url.setProtocol(EMPTY_PROTOCOL));
            return result;
        }
        return urls;
    }

    @Override
    public URL getUrl() {
        return registryUrl;
    }

    protected void setUrl(URL url) {
        if (url == null) {
            throw new IllegalArgumentException("registry url == null");
        }
        this.registryUrl = url;
    }

    public Set<URL> getRegistered() {
        return Collections.unmodifiableSet(registered);
    }

    public Map<URL, Set<NotifyListener>> getSubscribed() {
        return Collections.unmodifiableMap(subscribed);
    }

    public Map<URL, Map<String, List<URL>>> getNotified() {
        return Collections.unmodifiableMap(notified);
    }

    public File getCacheFile() {
        return file;
    }

    public Properties getCacheProperties() {
        return properties;
    }

    public AtomicLong getLastCacheChanged() {
        return lastCacheChanged;
    }

    public void doSaveProperties(long version) {
        if (version < lastCacheChanged.get()) {
            return;
        }
        if (file == null) {
            return;
        }
        // Save
        File lockfile = null;
        try {
            lockfile = new File(file.getAbsolutePath() + ".lock");
            if (!lockfile.exists()) {
                lockfile.createNewFile();
            }
            try (RandomAccessFile raf = new RandomAccessFile(lockfile, "rw");
                FileChannel channel = raf.getChannel()) {
                FileLock lock = channel.tryLock();
                if (lock == null) {
                    throw new IOException("Can not lock the registry cache file " + file.getAbsolutePath() + ", ignore and retry later, maybe multi java process use the file, please config: dubbo.registry.file=xxx.properties");
                }
                // Save
                try {
                    if (!file.exists()) {
                        file.createNewFile();
                    }
                    try (FileOutputStream outputFile = new FileOutputStream(file)) {
                        properties.store(outputFile, "Dubbo Registry Cache");
                    }
                } finally {
                    lock.release();
                }
            }
        } catch (Throwable e) {
            savePropertiesRetryTimes.incrementAndGet();
            if (savePropertiesRetryTimes.get() >= MAX_RETRY_TIMES_SAVE_PROPERTIES) {
                logger.warn("Failed to save registry cache file after retrying " + MAX_RETRY_TIMES_SAVE_PROPERTIES + " times, cause: " + e.getMessage(), e);
                savePropertiesRetryTimes.set(0);
                return;
            }
            if (version < lastCacheChanged.get()) {
                savePropertiesRetryTimes.set(0);
                return;
            } else {
                registryCacheExecutor.execute(new SaveProperties(lastCacheChanged.incrementAndGet()));
            }
            logger.warn("Failed to save registry cache file, will retry, cause: " + e.getMessage(), e);
        } finally {
            if (lockfile != null) {
                lockfile.delete();
            }
        }
    }

    private void loadProperties() {
        if (file != null && file.exists()) {
            InputStream in = null;
            try {
                in = new FileInputStream(file);
                properties.load(in);
                if (logger.isInfoEnabled()) {
                    logger.info("Loaded registry cache file " + file);
                }
            } catch (Throwable e) {
                logger.warn("Failed to load registry cache file " + file, e);
            } finally {
                if (in != null) {
                    try {
                        in.close();
                    } catch (IOException e) {
                        logger.warn(e.getMessage(), e);
                    }
                }
            }
        }
    }

    public List<URL> getCacheUrls(URL url) {
        for (Map.Entry<Object, Object> entry : properties.entrySet()) {
            String key = (String) entry.getKey();
            String value = (String) entry.getValue();
            if (StringUtils.isNotEmpty(key) && key.equals(url.getServiceKey())
                && (Character.isLetter(key.charAt(0)) || key.charAt(0) == '_')
                && StringUtils.isNotEmpty(value)) {
                String[] arr = value.trim().split(URL_SPLIT);
                List<URL> urls = new ArrayList<>();
                for (String u : arr) {
                    urls.add(URL.valueOf(u));
                }
                return urls;
            }
        }
        return null;
    }

    @Override
    public List<URL> lookup(URL url) {
        List<URL> result = new ArrayList<>();
        Map<String, List<URL>> notifiedUrls = getNotified().get(url);
        if (CollectionUtils.isNotEmptyMap(notifiedUrls)) {
            for (List<URL> urls : notifiedUrls.values()) {
                for (URL u : urls) {
                    if (!EMPTY_PROTOCOL.equals(u.getProtocol())) {
                        result.add(u);
                    }
                }
            }
        } else {
            final AtomicReference<List<URL>> reference = new AtomicReference<>();
            NotifyListener listener = reference::set;
            subscribe(url, listener); // Subscribe logic guarantees the first notify to return
            List<URL> urls = reference.get();
            if (CollectionUtils.isNotEmpty(urls)) {
                for (URL u : urls) {
                    if (!EMPTY_PROTOCOL.equals(u.getProtocol())) {
                        result.add(u);
                    }
                }
            }
        }
        return result;
    }

    @Override
    public void register(URL url) {
        if (url == null) {
            throw new IllegalArgumentException("register url == null");
        }
        if (url.getPort() != 0) {
            if (logger.isInfoEnabled()) {
                logger.info("Register: " + url);
            }
        }
        registered.add(url);
    }

    @Override
    public void unregister(URL url) {
        if (url == null) {
            throw new IllegalArgumentException("unregister url == null");
        }
        if (url.getPort() != 0) {
            if (logger.isInfoEnabled()) {
                logger.info("Unregister: " + url);
            }
        }
        registered.remove(url);
    }

    @Override
    public void subscribe(URL url, NotifyListener listener) {
        if (url == null) {
            throw new IllegalArgumentException("subscribe url == null");
        }
        if (listener == null) {
            throw new IllegalArgumentException("subscribe listener == null");
        }
        if (logger.isInfoEnabled()) {
            logger.info("Subscribe: " + url);
        }
        Set<NotifyListener> listeners = subscribed.computeIfAbsent(url, n -> new ConcurrentHashSet<>());
        listeners.add(listener);
    }

    @Override
    public void unsubscribe(URL url, NotifyListener listener) {
        if (url == null) {
            throw new IllegalArgumentException("unsubscribe url == null");
        }
        if (listener == null) {
            throw new IllegalArgumentException("unsubscribe listener == null");
        }
        if (logger.isInfoEnabled()) {
            logger.info("Unsubscribe: " + url);
        }
        Set<NotifyListener> listeners = subscribed.get(url);
        if (listeners != null) {
            listeners.remove(listener);
        }

        // do not forget remove notified
        notified.remove(url);
    }

    protected void recover() throws Exception {
        // register
        Set<URL> recoverRegistered = new HashSet<>(getRegistered());
        if (!recoverRegistered.isEmpty()) {
            if (logger.isInfoEnabled()) {
                logger.info("Recover register url " + recoverRegistered);
            }
            for (URL url : recoverRegistered) {
                register(url);
            }
        }
        // subscribe
        Map<URL, Set<NotifyListener>> recoverSubscribed = new HashMap<>(getSubscribed());
        if (!recoverSubscribed.isEmpty()) {
            if (logger.isInfoEnabled()) {
                logger.info("Recover subscribe url " + recoverSubscribed.keySet());
            }
            for (Map.Entry<URL, Set<NotifyListener>> entry : recoverSubscribed.entrySet()) {
                URL url = entry.getKey();
                for (NotifyListener listener : entry.getValue()) {
                    subscribe(url, listener);
                }
            }
        }
    }

    protected void notify(List<URL> urls) {
        if (CollectionUtils.isEmpty(urls)) {
            return;
        }

        for (Map.Entry<URL, Set<NotifyListener>> entry : getSubscribed().entrySet()) {
            URL url = entry.getKey();

            if (!UrlUtils.isMatch(url, urls.get(0))) {
                continue;
            }

            Set<NotifyListener> listeners = entry.getValue();
            if (listeners != null) {
                for (NotifyListener listener : listeners) {
                    try {
                        notify(url, listener, filterEmpty(url, urls));
                    } catch (Throwable t) {
                        logger.error("Failed to notify registry event, urls: " + urls + ", cause: " + t.getMessage(), t);
                    }
                }
            }
        }
    }

    /**
     * Notify changes from the Provider side.
     *
     * @param url      consumer side url
     * @param listener listener
     * @param urls     provider latest urls
     */
    protected void notify(URL url, NotifyListener listener, List<URL> urls) {
        if (url == null) {
            throw new IllegalArgumentException("notify url == null");
        }
        if (listener == null) {
            throw new IllegalArgumentException("notify listener == null");
        }
        if ((CollectionUtils.isEmpty(urls))
            && !ANY_VALUE.equals(url.getServiceInterface())) {
            logger.warn("Ignore empty notify urls for subscribe url " + url);
            return;
        }
        if (logger.isInfoEnabled()) {
            logger.info("Notify urls for subscribe url " + url + ", url size: " + urls.size());
        }
        // keep every provider's category.
        Map<String, List<URL>> result = new HashMap<>();
        for (URL u : urls) {
            if (UrlUtils.isMatch(url, u)) {
                String category = u.getCategory(DEFAULT_CATEGORY);
                List<URL> categoryList = result.computeIfAbsent(category, k -> new ArrayList<>());
                categoryList.add(u);
            }
        }
        if (result.size() == 0) {
            return;
        }
        Map<String, List<URL>> categoryNotified = notified.computeIfAbsent(url, u -> new ConcurrentHashMap<>());
        for (Map.Entry<String, List<URL>> entry : result.entrySet()) {
            String category = entry.getKey();
            List<URL> categoryList = entry.getValue();
            categoryNotified.put(category, categoryList);
            listener.notify(categoryList);
            // We will update our cache file after each notification.
            // When our Registry has a subscribe failure due to network jitter, we can return at least the existing cache URL.
            if (localCacheEnabled) {
                saveProperties(url);
            }
        }
    }

    private void saveProperties(URL url) {
        if (file == null) {
            return;
        }

        try {
            StringBuilder buf = new StringBuilder();
            Map<String, List<URL>> categoryNotified = notified.get(url);
            if (categoryNotified != null) {
                for (List<URL> us : categoryNotified.values()) {
                    for (URL u : us) {
                        if (buf.length() > 0) {
                            buf.append(URL_SEPARATOR);
                        }
                        buf.append(u.toFullString());
                    }
                }
            }
            properties.setProperty(url.getServiceKey(), buf.toString());
            long version = lastCacheChanged.incrementAndGet();
            if (syncSaveFile) {
                doSaveProperties(version);
            } else {
                registryCacheExecutor.execute(new SaveProperties(version));
            }
        } catch (Throwable t) {
            logger.warn(t.getMessage(), t);
        }
    }

    @Override
    public void destroy() {
        if (logger.isInfoEnabled()) {
            logger.info("Destroy registry:" + getUrl());
        }
        Set<URL> destroyRegistered = new HashSet<>(getRegistered());
        if (!destroyRegistered.isEmpty()) {
            for (URL url : new HashSet<>(destroyRegistered)) {
                if (url.getParameter(DYNAMIC_KEY, true)) {
                    try {
                        unregister(url);
                        if (logger.isInfoEnabled()) {
                            logger.info("Destroy unregister url " + url);
                        }
                    } catch (Throwable t) {
                        logger.warn("Failed to unregister url " + url + " to registry " + getUrl() + " on destroy, cause: " + t.getMessage(), t);
                    }
                }
            }
        }
        Map<URL, Set<NotifyListener>> destroySubscribed = new HashMap<>(getSubscribed());
        if (!destroySubscribed.isEmpty()) {
            for (Map.Entry<URL, Set<NotifyListener>> entry : destroySubscribed.entrySet()) {
                URL url = entry.getKey();
                for (NotifyListener listener : entry.getValue()) {
                    try {
                        unsubscribe(url, listener);
                        if (logger.isInfoEnabled()) {
                            logger.info("Destroy unsubscribe url " + url);
                        }
                    } catch (Throwable t) {
                        logger.warn("Failed to unsubscribe url " + url + " to registry " + getUrl() + " on destroy, cause: " + t.getMessage(), t);
                    }
                }
            }
        }
        registryManager.removeDestroyedRegistry(this);
    }

    protected boolean acceptable(URL urlToRegistry) {
        String pattern = registryUrl.getParameter(ACCEPTS_KEY);
        if (StringUtils.isEmpty(pattern)) {
            return true;
        }

        String[] accepts = COMMA_SPLIT_PATTERN.split(pattern);

        Set<String> allow = Arrays.stream(accepts).filter(p -> !p.startsWith("-")).collect(Collectors.toSet());
        Set<String> disAllow = Arrays.stream(accepts).filter(p -> p.startsWith("-")).map(p -> p.substring(1)).collect(Collectors.toSet());

        if (CollectionUtils.isNotEmpty(allow)) {
            // allow first
            return allow.contains(urlToRegistry.getProtocol());
        } else if (CollectionUtils.isNotEmpty(disAllow)) {
            // contains disAllow, deny
            return !disAllow.contains(urlToRegistry.getProtocol());
        } else {
            // default allow
            return true;
        }
    }

    @Override
    public String toString() {
        return getUrl().toString();
    }

    private class SaveProperties implements Runnable {
        private long version;

        private SaveProperties(long version) {
            this.version = version;
        }

        @Override
        public void run() {
            doSaveProperties(version);
        }
    }

}<|MERGE_RESOLUTION|>--- conflicted
+++ resolved
@@ -95,12 +95,8 @@
     // Local disk cache file
     private File file;
     private boolean localCacheEnabled;
-<<<<<<< HEAD
-    private RegistryManager registryManager;
+    protected RegistryManager registryManager;
     protected ApplicationModel applicationModel;
-=======
-    protected RegistryManager registryManager;
->>>>>>> f06bbcc0
 
     public AbstractRegistry(URL url) {
         setUrl(url);
