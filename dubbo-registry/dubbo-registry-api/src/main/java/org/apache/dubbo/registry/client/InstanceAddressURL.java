--- conflicted
+++ resolved
@@ -496,18 +496,6 @@
     }
 
     @Override
-<<<<<<< HEAD
-    public ScopeModel getScopeModel() {
-        URL consumerURL = RpcContext.getServiceContext().getConsumerUrl();
-        if (consumerURL == null) {
-            return null;
-        }
-        return consumerURL.getScopeModel();
-    }
-
-    @Override
-=======
->>>>>>> f06bbcc0
     public FrameworkModel getOrDefaultFrameworkModel() {
         return instance.getOrDefaultApplicationModel().getFrameworkModel();
     }
