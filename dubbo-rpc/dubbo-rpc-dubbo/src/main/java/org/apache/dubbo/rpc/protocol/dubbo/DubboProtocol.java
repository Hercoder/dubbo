/*
 * Licensed to the Apache Software Foundation (ASF) under one or more
 * contributor license agreements.  See the NOTICE file distributed with
 * this work for additional information regarding copyright ownership.
 * The ASF licenses this file to You under the Apache License, Version 2.0
 * (the "License"); you may not use this file except in compliance with
 * the License.  You may obtain a copy of the License at
 *
 *     http://www.apache.org/licenses/LICENSE-2.0
 *
 * Unless required by applicable law or agreed to in writing, software
 * distributed under the License is distributed on an "AS IS" BASIS,
 * WITHOUT WARRANTIES OR CONDITIONS OF ANY KIND, either express or implied.
 * See the License for the specific language governing permissions and
 * limitations under the License.
 */
package org.apache.dubbo.rpc.protocol.dubbo;

import org.apache.dubbo.common.URL;
import org.apache.dubbo.common.URLBuilder;
import org.apache.dubbo.common.config.ConfigurationUtils;
import org.apache.dubbo.common.extension.ExtensionLoader;
import org.apache.dubbo.common.serialize.support.SerializableClassRegistry;
import org.apache.dubbo.common.serialize.support.SerializationOptimizer;
import org.apache.dubbo.common.url.component.ServiceConfigURL;
import org.apache.dubbo.common.utils.CollectionUtils;
import org.apache.dubbo.common.utils.ConcurrentHashSet;
import org.apache.dubbo.common.utils.NetUtils;
import org.apache.dubbo.common.utils.StringUtils;
import org.apache.dubbo.remoting.Channel;
import org.apache.dubbo.remoting.RemotingException;
import org.apache.dubbo.remoting.RemotingServer;
import org.apache.dubbo.remoting.Transporter;
import org.apache.dubbo.remoting.exchange.ExchangeChannel;
import org.apache.dubbo.remoting.exchange.ExchangeClient;
import org.apache.dubbo.remoting.exchange.ExchangeHandler;
import org.apache.dubbo.remoting.exchange.ExchangeServer;
import org.apache.dubbo.remoting.exchange.Exchangers;
import org.apache.dubbo.remoting.exchange.support.ExchangeHandlerAdapter;
import org.apache.dubbo.rpc.Exporter;
import org.apache.dubbo.rpc.Invocation;
import org.apache.dubbo.rpc.Invoker;
import org.apache.dubbo.rpc.Protocol;
import org.apache.dubbo.rpc.ProtocolServer;
import org.apache.dubbo.rpc.Result;
import org.apache.dubbo.rpc.RpcContext;
import org.apache.dubbo.rpc.RpcException;
import org.apache.dubbo.rpc.RpcInvocation;
import org.apache.dubbo.rpc.model.ScopeModel;
import org.apache.dubbo.rpc.protocol.AbstractProtocol;

import java.net.InetSocketAddress;
import java.util.ArrayList;
import java.util.Collection;
import java.util.Collections;
import java.util.List;
import java.util.Map;
import java.util.Set;
import java.util.concurrent.CompletableFuture;
import java.util.concurrent.ConcurrentHashMap;
import java.util.concurrent.atomic.AtomicBoolean;
import java.util.function.Function;

import static org.apache.dubbo.common.constants.CommonConstants.GROUP_KEY;
import static org.apache.dubbo.common.constants.CommonConstants.INTERFACE_KEY;
import static org.apache.dubbo.common.constants.CommonConstants.LAZY_CONNECT_KEY;
import static org.apache.dubbo.common.constants.CommonConstants.PATH_KEY;
import static org.apache.dubbo.common.constants.CommonConstants.STUB_EVENT_KEY;
import static org.apache.dubbo.common.constants.CommonConstants.VERSION_KEY;
import static org.apache.dubbo.remoting.Constants.CHANNEL_READONLYEVENT_SENT_KEY;
import static org.apache.dubbo.remoting.Constants.CLIENT_KEY;
import static org.apache.dubbo.remoting.Constants.CODEC_KEY;
import static org.apache.dubbo.remoting.Constants.CONNECTIONS_KEY;
import static org.apache.dubbo.remoting.Constants.DEFAULT_HEARTBEAT;
import static org.apache.dubbo.remoting.Constants.DEFAULT_REMOTING_CLIENT;
import static org.apache.dubbo.remoting.Constants.HEARTBEAT_KEY;
import static org.apache.dubbo.remoting.Constants.SERVER_KEY;
import static org.apache.dubbo.rpc.Constants.DEFAULT_REMOTING_SERVER;
import static org.apache.dubbo.rpc.Constants.DEFAULT_STUB_EVENT;
import static org.apache.dubbo.rpc.Constants.IS_SERVER_KEY;
import static org.apache.dubbo.rpc.Constants.STUB_EVENT_METHODS_KEY;
import static org.apache.dubbo.rpc.protocol.dubbo.Constants.CALLBACK_SERVICE_KEY;
import static org.apache.dubbo.rpc.protocol.dubbo.Constants.DEFAULT_SHARE_CONNECTIONS;
import static org.apache.dubbo.rpc.protocol.dubbo.Constants.IS_CALLBACK_SERVICE;
import static org.apache.dubbo.rpc.protocol.dubbo.Constants.ON_CONNECT_KEY;
import static org.apache.dubbo.rpc.protocol.dubbo.Constants.ON_DISCONNECT_KEY;
import static org.apache.dubbo.rpc.protocol.dubbo.Constants.OPTIMIZER_KEY;
import static org.apache.dubbo.rpc.protocol.dubbo.Constants.SHARE_CONNECTIONS_KEY;


/**
 * dubbo protocol support.
 */
public class DubboProtocol extends AbstractProtocol {

    public static final String NAME = "dubbo";

    public static final int DEFAULT_PORT = 20880;
    private static final String IS_CALLBACK_SERVICE_INVOKE = "_isCallBackServiceInvoke";

    /**
     * <host:port,Exchanger>
     * {@link Map<String, List<ReferenceCountExchangeClient>}
     */
    private final Map<String, Object> referenceClientMap = new ConcurrentHashMap<>();
    private static final Object PENDING_OBJECT = new Object();
    private final Set<String> optimizers = new ConcurrentHashSet<>();

    private AtomicBoolean destroyed = new AtomicBoolean();

    private ExchangeHandler requestHandler = new ExchangeHandlerAdapter() {

        @Override
        public CompletableFuture<Object> reply(ExchangeChannel channel, Object message) throws RemotingException {

            if (!(message instanceof Invocation)) {
                throw new RemotingException(channel, "Unsupported request: "
                        + (message == null ? null : (message.getClass().getName() + ": " + message))
                        + ", channel: consumer: " + channel.getRemoteAddress() + " --> provider: " + channel.getLocalAddress());
            }

            Invocation inv = (Invocation) message;
            Invoker<?> invoker = getInvoker(channel, inv);
            inv.setServiceModel(invoker.getUrl().getServiceModel());
            // switch TCCL
            if (invoker.getUrl().getServiceModel() != null) {
                Thread.currentThread().setContextClassLoader(invoker.getUrl().getServiceModel().getClassLoader());
            }
            // need to consider backward-compatibility if it's a callback
            if (Boolean.TRUE.toString().equals(inv.getObjectAttachments().get(IS_CALLBACK_SERVICE_INVOKE))) {
                String methodsStr = invoker.getUrl().getParameters().get("methods");
                boolean hasMethod = false;
                if (methodsStr == null || !methodsStr.contains(",")) {
                    hasMethod = inv.getMethodName().equals(methodsStr);
                } else {
                    String[] methods = methodsStr.split(",");
                    for (String method : methods) {
                        if (inv.getMethodName().equals(method)) {
                            hasMethod = true;
                            break;
                        }
                    }
                }
                if (!hasMethod) {
                    logger.warn(new IllegalStateException("The methodName " + inv.getMethodName()
                            + " not found in callback service interface ,invoke will be ignored."
                            + " please update the api interface. url is:"
                            + invoker.getUrl()) + " ,invocation is :" + inv);
                    return null;
                }
            }
            RpcContext.getServiceContext().setRemoteAddress(channel.getRemoteAddress());
            Result result = invoker.invoke(inv);
            return result.thenApply(Function.identity());
        }

        @Override
        public void received(Channel channel, Object message) throws RemotingException {
            if (message instanceof Invocation) {
                reply((ExchangeChannel) channel, message);

            } else {
                super.received(channel, message);
            }
        }

        @Override
        public void connected(Channel channel) throws RemotingException {
            invoke(channel, ON_CONNECT_KEY);
        }

        @Override
        public void disconnected(Channel channel) throws RemotingException {
            if (logger.isDebugEnabled()) {
                logger.debug("disconnected from " + channel.getRemoteAddress() + ",url:" + channel.getUrl());
            }
            invoke(channel, ON_DISCONNECT_KEY);
        }

        private void invoke(Channel channel, String methodKey) {
            Invocation invocation = createInvocation(channel, channel.getUrl(), methodKey);
            if (invocation != null) {
                try {
                    received(channel, invocation);
                } catch (Throwable t) {
                    logger.warn("Failed to invoke event method " + invocation.getMethodName() + "(), cause: " + t.getMessage(), t);
                }
            }
        }

        /**
         * FIXME channel.getUrl() always binds to a fixed service, and this service is random.
         * we can choose to use a common service to carry onConnect event if there's no easy way to get the specific
         * service this connection is binding to.
         * @param channel
         * @param url
         * @param methodKey
         * @return
         */
        private Invocation createInvocation(Channel channel, URL url, String methodKey) {
            String method = url.getParameter(methodKey);
            if (method == null || method.length() == 0) {
                return null;
            }

            RpcInvocation invocation = new RpcInvocation(url.getServiceModel(), method, url.getParameter(INTERFACE_KEY), "", new Class<?>[0], new Object[0]);
            invocation.setAttachment(PATH_KEY, url.getPath());
            invocation.setAttachment(GROUP_KEY, url.getGroup());
            invocation.setAttachment(INTERFACE_KEY, url.getParameter(INTERFACE_KEY));
            invocation.setAttachment(VERSION_KEY, url.getVersion());
            if (url.getParameter(STUB_EVENT_KEY, false)) {
                invocation.setAttachment(STUB_EVENT_KEY, Boolean.TRUE.toString());
            }

            return invocation;
        }
    };

    public DubboProtocol() {
    }

    /**
     * @deprecated Use {@link DubboProtocol#getDubboProtocol(ScopeModel)} instead
     */
    @Deprecated
    public static DubboProtocol getDubboProtocol() {
        return (DubboProtocol) ExtensionLoader.getExtensionLoader(Protocol.class).getExtension(DubboProtocol.NAME, false);
    }

    public static DubboProtocol getDubboProtocol(ScopeModel scopeModel) {
        return (DubboProtocol) scopeModel.getExtensionLoader(Protocol.class).getExtension(DubboProtocol.NAME, false);
    }

    @Override
    public Collection<Exporter<?>> getExporters() {
        return Collections.unmodifiableCollection(exporterMap.values());
    }

    private boolean isClientSide(Channel channel) {
        InetSocketAddress address = channel.getRemoteAddress();
        URL url = channel.getUrl();
        return url.getPort() == address.getPort() &&
                NetUtils.filterLocalHost(channel.getUrl().getIp())
                        .equals(NetUtils.filterLocalHost(address.getAddress().getHostAddress()));
    }

    Invoker<?> getInvoker(Channel channel, Invocation inv) throws RemotingException {
        boolean isCallBackServiceInvoke;
        boolean isStubServiceInvoke;
        int port = channel.getLocalAddress().getPort();
        String path = (String) inv.getObjectAttachments().get(PATH_KEY);

        // if it's callback service on client side
        isStubServiceInvoke = Boolean.TRUE.toString().equals(inv.getObjectAttachments().get(STUB_EVENT_KEY));
        if (isStubServiceInvoke) {
            port = channel.getRemoteAddress().getPort();
        }

        //callback
        isCallBackServiceInvoke = isClientSide(channel) && !isStubServiceInvoke;
        if (isCallBackServiceInvoke) {
            path += "." + inv.getObjectAttachments().get(CALLBACK_SERVICE_KEY);
            inv.getObjectAttachments().put(IS_CALLBACK_SERVICE_INVOKE, Boolean.TRUE.toString());
        }

        String serviceKey = serviceKey(
                port,
                path,
                (String) inv.getObjectAttachments().get(VERSION_KEY),
                (String) inv.getObjectAttachments().get(GROUP_KEY)
        );
        DubboExporter<?> exporter = (DubboExporter<?>) exporterMap.get(serviceKey);

        if (exporter == null) {
            throw new RemotingException(channel, "Not found exported service: " + serviceKey + " in " + exporterMap.keySet() + ", may be version or group mismatch " +
                    ", channel: consumer: " + channel.getRemoteAddress() + " --> provider: " + channel.getLocalAddress() + ", message:" + getInvocationWithoutData(inv));
        }

        return exporter.getInvoker();
    }

    public Collection<Invoker<?>> getInvokers() {
        return Collections.unmodifiableCollection(invokers);
    }

    @Override
    public int getDefaultPort() {
        return DEFAULT_PORT;
    }

    @Override
    public <T> Exporter<T> export(Invoker<T> invoker) throws RpcException {
        checkDestroyed();
        URL url = invoker.getUrl();

        // export service.
        String key = serviceKey(url);
        DubboExporter<T> exporter = new DubboExporter<T>(invoker, key, exporterMap);

        //export a stub service for dispatching event
        Boolean isStubSupportEvent = url.getParameter(STUB_EVENT_KEY, DEFAULT_STUB_EVENT);
        Boolean isCallbackservice = url.getParameter(IS_CALLBACK_SERVICE, false);
        if (isStubSupportEvent && !isCallbackservice) {
            String stubServiceMethods = url.getParameter(STUB_EVENT_METHODS_KEY);
            if (stubServiceMethods == null || stubServiceMethods.length() == 0) {
                if (logger.isWarnEnabled()) {
                    logger.warn(new IllegalStateException("consumer [" + url.getParameter(INTERFACE_KEY) +
                            "], has set stubproxy support event ,but no stub methods founded."));
                }

            }
        }

        openServer(url);
        optimizeSerialization(url);

        return exporter;
    }

    private void openServer(URL url) {
        checkDestroyed();
        // find server.
        String key = url.getAddress();
        // client can export a service which only for server to invoke
        boolean isServer = url.getParameter(IS_SERVER_KEY, true);
        if (isServer) {
            ProtocolServer server = serverMap.get(key);
            if (server == null) {
                synchronized (this) {
                    server = serverMap.get(key);
                    if (server == null) {
                        serverMap.put(key, createServer(url));
                    }else {
                        server.reset(url);
                    }
                }
            } else {
                // server supports reset, use together with override
                server.reset(url);
            }
        }
    }

    private void checkDestroyed() {
        if (destroyed.get()) {
            throw new IllegalStateException( getClass().getSimpleName() + " is destroyed");
        }
    }

    private ProtocolServer createServer(URL url) {
        url = URLBuilder.from(url)
                // send readonly event when server closes, it's enabled by default
                .addParameterIfAbsent(CHANNEL_READONLYEVENT_SENT_KEY, Boolean.TRUE.toString())
                // enable heartbeat by default
                .addParameterIfAbsent(HEARTBEAT_KEY, String.valueOf(DEFAULT_HEARTBEAT))
                .addParameter(CODEC_KEY, DubboCodec.NAME)
                .build();
        String str = url.getParameter(SERVER_KEY, DEFAULT_REMOTING_SERVER);

        if (StringUtils.isNotEmpty(str) && !url.getOrDefaultFrameworkModel().getExtensionLoader(Transporter.class).hasExtension(str)) {
            throw new RpcException("Unsupported server type: " + str + ", url: " + url);
        }

        ExchangeServer server;
        try {
            server = Exchangers.bind(url, requestHandler);
        } catch (RemotingException e) {
            throw new RpcException("Fail to start server(url: " + url + ") " + e.getMessage(), e);
        }

        str = url.getParameter(CLIENT_KEY);
        if (StringUtils.isNotEmpty(str)) {
            Set<String> supportedTypes = url.getOrDefaultFrameworkModel().getExtensionLoader(Transporter.class).getSupportedExtensions();
            if (!supportedTypes.contains(str)) {
                throw new RpcException("Unsupported client type: " + str);
            }
        }

        DubboProtocolServer protocolServer = new DubboProtocolServer(server);
        loadServerProperties(protocolServer);
        return protocolServer;
    }

    private void optimizeSerialization(URL url) throws RpcException {
        String className = url.getParameter(OPTIMIZER_KEY, "");
        if (StringUtils.isEmpty(className) || optimizers.contains(className)) {
            return;
        }

        logger.info("Optimizing the serialization process for Kryo, FST, etc...");

        try {
            Class clazz = Thread.currentThread().getContextClassLoader().loadClass(className);
            if (!SerializationOptimizer.class.isAssignableFrom(clazz)) {
                throw new RpcException("The serialization optimizer " + className + " isn't an instance of " + SerializationOptimizer.class.getName());
            }

            SerializationOptimizer optimizer = (SerializationOptimizer) clazz.newInstance();

            if (optimizer.getSerializableClasses() == null) {
                return;
            }

            for (Class c : optimizer.getSerializableClasses()) {
                SerializableClassRegistry.registerClass(c);
            }

            optimizers.add(className);

        } catch (ClassNotFoundException e) {
            throw new RpcException("Cannot find the serialization optimizer class: " + className, e);

        } catch (InstantiationException | IllegalAccessException e) {
            throw new RpcException("Cannot instantiate the serialization optimizer class: " + className, e);

        }
    }

    @Override
    public <T> Invoker<T> refer(Class<T> type, URL url) throws RpcException {
        checkDestroyed();
        return protocolBindingRefer(type, url);
    }

    @Override
    public <T> Invoker<T> protocolBindingRefer(Class<T> serviceType, URL url) throws RpcException {
        checkDestroyed();
        optimizeSerialization(url);

        // create rpc invoker.
        DubboInvoker<T> invoker = new DubboInvoker<T>(serviceType, url, getClients(url), invokers);
        invokers.add(invoker);

        return invoker;
    }

    private ExchangeClient[] getClients(URL url) {
        // whether to share connection

        boolean useShareConnect = false;

        int connections = url.getParameter(CONNECTIONS_KEY, 0);
        List<ReferenceCountExchangeClient> shareClients = null;
        // if not configured, connection is shared, otherwise, one connection for one service
        if (connections == 0) {
            useShareConnect = true;

            /*
             * The xml configuration should have a higher priority than properties.
             */
            String shareConnectionsStr = url.getParameter(SHARE_CONNECTIONS_KEY, (String) null);
            connections = Integer.parseInt(StringUtils.isBlank(shareConnectionsStr) ? ConfigurationUtils.getProperty(url.getOrDefaultApplicationModel(), SHARE_CONNECTIONS_KEY,
                    DEFAULT_SHARE_CONNECTIONS) : shareConnectionsStr);
            shareClients = getSharedClient(url, connections);
        }

        ExchangeClient[] clients = new ExchangeClient[connections];
        for (int i = 0; i < clients.length; i++) {
            if (useShareConnect) {
                clients[i] = shareClients.get(i);

            } else {
                clients[i] = initClient(url);
            }
        }

        return clients;
    }

    /**
     * Get shared connection
     *
     * @param url
     * @param connectNum connectNum must be greater than or equal to 1
     */
    @SuppressWarnings("unchecked")
    private List<ReferenceCountExchangeClient> getSharedClient(URL url, int connectNum) {
        String key = url.getAddress();

        Object clients = referenceClientMap.get(key);
        if (clients instanceof List) {
            List<ReferenceCountExchangeClient> typedClients = (List<ReferenceCountExchangeClient>) clients;
            if (checkClientCanUse(typedClients)) {
                batchClientRefIncr(typedClients);
                return typedClients;
            }
        }

        List<ReferenceCountExchangeClient> typedClients = null;

        synchronized (referenceClientMap) {
            for (; ; ) {
                clients = referenceClientMap.get(key);

                if (clients instanceof List) {
                    typedClients = (List<ReferenceCountExchangeClient>) clients;
                    if (checkClientCanUse(typedClients)) {
                        batchClientRefIncr(typedClients);
                        return typedClients;
                    } else {
                        referenceClientMap.put(key, PENDING_OBJECT);
                        break;
                    }
                } else if (clients == PENDING_OBJECT) {
                    try {
                        referenceClientMap.wait();
                    } catch (InterruptedException ignored) {
                    }
                } else {
                    referenceClientMap.put(key, PENDING_OBJECT);
                    break;
                }
            }
        }

        try {
            // connectNum must be greater than or equal to 1
            connectNum = Math.max(connectNum, 1);

            // If the clients is empty, then the first initialization is
            if (CollectionUtils.isEmpty(typedClients)) {
                typedClients = buildReferenceCountExchangeClientList(url, connectNum);
            } else {
                for (int i = 0; i < typedClients.size(); i++) {
                    ReferenceCountExchangeClient referenceCountExchangeClient = typedClients.get(i);
                    // If there is a client in the list that is no longer available, create a new one to replace him.
                    if (referenceCountExchangeClient == null || referenceCountExchangeClient.isClosed()) {
                        typedClients.set(i, buildReferenceCountExchangeClient(url));
                        continue;
                    }
                    referenceCountExchangeClient.incrementAndGetCount();
                }
            }
        } finally {
            synchronized (referenceClientMap) {
                if (typedClients == null) {
                    referenceClientMap.remove(key);
                } else {
                    referenceClientMap.put(key, typedClients);
                }
                referenceClientMap.notifyAll();
            }
        }
        return typedClients;

    }

    /**
     * Check if the client list is all available
     *
     * @param referenceCountExchangeClients
     * @return true-available，false-unavailable
     */
    private boolean checkClientCanUse(List<ReferenceCountExchangeClient> referenceCountExchangeClients) {
        if (CollectionUtils.isEmpty(referenceCountExchangeClients)) {
            return false;
        }

        for (ReferenceCountExchangeClient referenceCountExchangeClient : referenceCountExchangeClients) {
            // As long as one client is not available, you need to replace the unavailable client with the available one.
            if (referenceCountExchangeClient == null || referenceCountExchangeClient.getCount() <= 0 || referenceCountExchangeClient.isClosed()) {
                return false;
            }
        }

        return true;
    }

    /**
     * Increase the reference Count if we create new invoker shares same connection, the connection will be closed without any reference.
     *
     * @param referenceCountExchangeClients
     */
    private void batchClientRefIncr(List<ReferenceCountExchangeClient> referenceCountExchangeClients) {
        if (CollectionUtils.isEmpty(referenceCountExchangeClients)) {
            return;
        }

        for (ReferenceCountExchangeClient referenceCountExchangeClient : referenceCountExchangeClients) {
            if (referenceCountExchangeClient != null) {
                referenceCountExchangeClient.incrementAndGetCount();
            }
        }
    }

    /**
     * Bulk build client
     *
     * @param url
     * @param connectNum
     * @return
     */
    private List<ReferenceCountExchangeClient> buildReferenceCountExchangeClientList(URL url, int connectNum) {
        List<ReferenceCountExchangeClient> clients = new ArrayList<>();

        for (int i = 0; i < connectNum; i++) {
            clients.add(buildReferenceCountExchangeClient(url));
        }

        return clients;
    }

    /**
     * Build a single client
     *
     * @param url
     * @return
     */
    private ReferenceCountExchangeClient buildReferenceCountExchangeClient(URL url) {
        ExchangeClient exchangeClient = initClient(url);
        ReferenceCountExchangeClient client = new ReferenceCountExchangeClient(exchangeClient, DubboCodec.NAME);
        // read configs
        int shutdownTimeout = ConfigurationUtils.getServerShutdownTimeout(url.getScopeModel());
        client.setShutdownWaitTime(shutdownTimeout);
        return client;
    }

    /**
     * Create new connection
     *
     * @param url
     */
    private ExchangeClient initClient(URL url) {

        /**
         * Instance of url is InstanceAddressURL, so addParameter actually adds parameters into ServiceInstance,
         * which means params are shared among different services. Since client is shared among services this is currently not a problem.
         */
        String str = url.getParameter(CLIENT_KEY, url.getParameter(SERVER_KEY, DEFAULT_REMOTING_CLIENT));
        url = url.addParameter(CODEC_KEY, DubboCodec.NAME);
        // enable heartbeat by default
        url = url.addParameterIfAbsent(HEARTBEAT_KEY, String.valueOf(DEFAULT_HEARTBEAT));

        // BIO is not allowed since it has severe performance issue.
        if (StringUtils.isNotEmpty(str) && !url.getOrDefaultFrameworkModel().getExtensionLoader(Transporter.class).hasExtension(str)) {
            throw new RpcException("Unsupported client type: " + str + "," +
                    " supported client type is " + StringUtils.join(url.getOrDefaultFrameworkModel().getExtensionLoader(Transporter.class).getSupportedExtensions(), " "));
        }

        ExchangeClient client;
        try {
            // Replace InstanceAddressURL with ServiceConfigURL.
            url = new ServiceConfigURL(url.getProtocol(), url.getUsername(), url.getPassword(), url.getHost(), url.getPort(), url.getPath(), url.getParameters());
            // connection should be lazy
            if (url.getParameter(LAZY_CONNECT_KEY, false)) {
<<<<<<< HEAD
                client = new LazyConnectExchangeClient(url, requestHandler);
=======
                client = new LazyConnectExchangeClient(url, requestHandler, DubboCodec.NAME, url.getParameters());

>>>>>>> f06bbcc0
            } else {
                client = Exchangers.connect(url, requestHandler);
            }

        } catch (RemotingException e) {
            throw new RpcException("Fail to create remoting client for service(" + url + "): " + e.getMessage(), e);
        }

        return client;
    }

    @Override
    @SuppressWarnings("unchecked")
    public void destroy() {
        if (!destroyed.compareAndSet(false, true)) {
            return;
        }
        if (logger.isInfoEnabled()) {
            logger.info("Destroying protocol [" + this.getClass().getSimpleName() + "] ...");
        }
        for (String key : new ArrayList<>(serverMap.keySet())) {
            ProtocolServer protocolServer = serverMap.remove(key);

            if (protocolServer == null) {
                continue;
            }

            RemotingServer server = protocolServer.getRemotingServer();

            try {
                if (logger.isInfoEnabled()) {
                    logger.info("Closing dubbo server: " + server.getLocalAddress());
                }

                server.close(getServerShutdownTimeout(protocolServer));

            } catch (Throwable t) {
                logger.warn("Close dubbo server [" + server.getLocalAddress()+ "] failed: " + t.getMessage(), t);
            }
        }
        serverMap.clear();

        for (String key : new ArrayList<>(referenceClientMap.keySet())) {
            Object clients = referenceClientMap.remove(key);
            if (clients instanceof List) {
                List<ReferenceCountExchangeClient> typedClients = (List<ReferenceCountExchangeClient>) clients;

                if (CollectionUtils.isEmpty(typedClients)) {
                    continue;
                }

                for (ReferenceCountExchangeClient client : typedClients) {
                    closeReferenceCountExchangeClient(client);
                }
            }
        }
        referenceClientMap.clear();

        super.destroy();
    }

    /**
     * close ReferenceCountExchangeClient
     *
     * @param client
     */
    private void closeReferenceCountExchangeClient(ReferenceCountExchangeClient client) {
        if (client == null) {
            return;
        }

        try {
            if (logger.isInfoEnabled()) {
                logger.info("Close dubbo connect: " + client.getLocalAddress() + "-->" + client.getRemoteAddress());
            }

            client.close(client.getShutdownWaitTime());

            // TODO
            /*
             * At this time, ReferenceCountExchangeClient#client has been replaced with LazyConnectExchangeClient.
             * Do you need to call client.close again to ensure that LazyConnectExchangeClient is also closed?
             */

        } catch (Throwable t) {
            logger.warn(t.getMessage(), t);
        }
    }

    /**
     * only log body in debugger mode for size & security consideration.
     *
     * @param invocation
     * @return
     */
    private Invocation getInvocationWithoutData(Invocation invocation) {
        if (logger.isDebugEnabled()) {
            return invocation;
        }
        if (invocation instanceof RpcInvocation) {
            RpcInvocation rpcInvocation = (RpcInvocation) invocation;
            rpcInvocation.setArguments(null);
            return rpcInvocation;
        }
        return invocation;
    }
}<|MERGE_RESOLUTION|>--- conflicted
+++ resolved
@@ -640,15 +640,11 @@
         ExchangeClient client;
         try {
             // Replace InstanceAddressURL with ServiceConfigURL.
-            url = new ServiceConfigURL(url.getProtocol(), url.getUsername(), url.getPassword(), url.getHost(), url.getPort(), url.getPath(), url.getParameters());
+            url = new ServiceConfigURL(DubboCodec.NAME, url.getUsername(), url.getPassword(), url.getHost(), url.getPort(), url.getPath(),  url.getParameters());
             // connection should be lazy
             if (url.getParameter(LAZY_CONNECT_KEY, false)) {
-<<<<<<< HEAD
-                client = new LazyConnectExchangeClient(url, requestHandler);
-=======
                 client = new LazyConnectExchangeClient(url, requestHandler, DubboCodec.NAME, url.getParameters());
 
->>>>>>> f06bbcc0
             } else {
                 client = Exchangers.connect(url, requestHandler);
             }
