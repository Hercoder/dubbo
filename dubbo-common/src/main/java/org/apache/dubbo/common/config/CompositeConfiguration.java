/*
 * Licensed to the Apache Software Foundation (ASF) under one or more
 * contributor license agreements.  See the NOTICE file distributed with
 * this work for additional information regarding copyright ownership.
 * The ASF licenses this file to You under the Apache License, Version 2.0
 * (the "License"); you may not use this file except in compliance with
 * the License.  You may obtain a copy of the License at
 *
 *     http://www.apache.org/licenses/LICENSE-2.0
 *
 * Unless required by applicable law or agreed to in writing, software
 * distributed under the License is distributed on an "AS IS" BASIS,
 * WITHOUT WARRANTIES OR CONDITIONS OF ANY KIND, either express or implied.
 * See the License for the specific language governing permissions and
 * limitations under the License.
 */
package org.apache.dubbo.common.config;

import org.apache.dubbo.common.logger.Logger;
import org.apache.dubbo.common.logger.LoggerFactory;
import org.apache.dubbo.common.utils.ArrayUtils;

import java.util.Arrays;
import java.util.List;
import java.util.concurrent.CopyOnWriteArrayList;

/**
 * This is an abstraction specially customized for the sequence Dubbo retrieves properties.
 */
public class CompositeConfiguration implements Configuration {
    private final Logger logger = LoggerFactory.getLogger(CompositeConfiguration.class);

    /**
     * List holding all the configuration
     */
<<<<<<< HEAD
    private List<Configuration> configList = new CopyOnWriteArrayList<>();
=======
    private final List<Configuration> configList = new CopyOnWriteArrayList<>();
>>>>>>> f06bbcc0

    //FIXME, consider change configList to SortedMap to replace this boolean status.
    private boolean dynamicIncluded;

    public CompositeConfiguration() {
    }

    public CompositeConfiguration(Configuration... configurations) {
        if (ArrayUtils.isNotEmpty(configurations)) {
            Arrays.stream(configurations).filter(config -> !configList.contains(config)).forEach(configList::add);
        }
    }

<<<<<<< HEAD
    public void setDynamicIncluded(boolean dynamicIncluded) {
        this.dynamicIncluded = dynamicIncluded;
    }

    //FIXME, consider changing configList to SortedMap to replace this boolean status.
=======
    //FIXME, consider change configList to SortedMap to replace this boolean status.
>>>>>>> f06bbcc0
    public boolean isDynamicIncluded() {
        return dynamicIncluded;
    }

    public void setDynamicIncluded(boolean dynamicIncluded) {
        this.dynamicIncluded = dynamicIncluded;
    }

    public void addConfiguration(Configuration configuration) {
        if (configList.contains(configuration)) {
            return;
        }
        this.configList.add(configuration);
    }

    public void addConfigurationFirst(Configuration configuration) {
        this.addConfiguration(0, configuration);
    }

    public void addConfiguration(int pos, Configuration configuration) {
        this.configList.add(pos, configuration);
    }

    @Override
    public Object getInternalProperty(String key) {
        for (Configuration config : configList) {
            try {
                Object value = config.getProperty(key);
                if (!ConfigurationUtils.isEmptyValue(value)) {
                    return value;
                }
            } catch (Exception e) {
                logger.error("Error when trying to get value for key " + key + " from " + config + ", " +
                    "will continue to try the next one.");
            }
        }
        return null;
    }

}<|MERGE_RESOLUTION|>--- conflicted
+++ resolved
@@ -33,11 +33,7 @@
     /**
      * List holding all the configuration
      */
-<<<<<<< HEAD
-    private List<Configuration> configList = new CopyOnWriteArrayList<>();
-=======
     private final List<Configuration> configList = new CopyOnWriteArrayList<>();
->>>>>>> f06bbcc0
 
     //FIXME, consider change configList to SortedMap to replace this boolean status.
     private boolean dynamicIncluded;
@@ -51,15 +47,7 @@
         }
     }
 
-<<<<<<< HEAD
-    public void setDynamicIncluded(boolean dynamicIncluded) {
-        this.dynamicIncluded = dynamicIncluded;
-    }
-
     //FIXME, consider changing configList to SortedMap to replace this boolean status.
-=======
-    //FIXME, consider change configList to SortedMap to replace this boolean status.
->>>>>>> f06bbcc0
     public boolean isDynamicIncluded() {
         return dynamicIncluded;
     }
